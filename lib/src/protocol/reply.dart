// Copyright (c) 2018, Juan Mellado. All rights reserved. Use of this source
// is governed by a MIT-style license that can be found in the LICENSE file.

/// A convenient constant for null replies.
const NullReply nullReply = NullReply();

/// RESP (REdis Serialization Protocol) reply.
abstract class Reply {
  /// Returns the raw content of this reply.
  Object? get value;
}

/// Base class for implementing replies.
abstract class SingleReply implements Reply {
  /// The raw content.
  final List<int>? bytes;

  /// Creates a [SingleReply] instance.
  const SingleReply(this.bytes);

  @override
  Object? get value => bytes;
}

/// A convenient abstraction for null replies.
class NullReply extends SingleReply {
  /// Creates a [NullReply] instance.
  const NullReply() : super(const []);

  @override
  Object? get value => null;

  @override
  String toString() => 'NullReply: null';
}

/// RESP simple string.
class StringReply extends SingleReply {
  /// Creates a [StringReply] instance.
<<<<<<< HEAD
  const StringReply(super.bytes);
=======
  const StringReply(List<int>? bytes) : super(bytes);
>>>>>>> 0ee59b9e

  @override
  String toString() => 'StringReply: "${String.fromCharCodes(bytes!)}"';
}

/// RESP integer.
class IntReply extends SingleReply {
  /// Creates an [IntReply] instance.
<<<<<<< HEAD
  const IntReply(super.bytes);
=======
  const IntReply(List<int>? bytes) : super(bytes);
>>>>>>> 0ee59b9e

  @override
  String toString() => 'IntReply: ${int.parse(String.fromCharCodes(bytes!))}';
}

/// RESP bulk string.
class BulkReply extends SingleReply {
  /// Creates a [BulkReply] instance.
<<<<<<< HEAD
  const BulkReply(super.bytes);
=======
  const BulkReply(List<int>? bytes) : super(bytes);
>>>>>>> 0ee59b9e

  @override
  String toString() => 'BulkReply: $bytes';
}

/// RESP array.
class ArrayReply implements Reply {
  /// The array of replies.
  final List<Reply>? array;

  /// Creates an [ArrayReply] instance.
  const ArrayReply(this.array);

  @override
  Object? get value => array;

  @override
  String toString() => 'ArrayReply: $array';
}

/// RESP error.
class ErrorReply extends SingleReply {
  /// Creates an [ErrorReply] instance.
<<<<<<< HEAD
  const ErrorReply(super.bytes);
=======
  const ErrorReply(List<int>? bytes) : super(bytes);
>>>>>>> 0ee59b9e

  @override
  String toString() => 'ErrorReply: "${String.fromCharCodes(bytes!)}"';
}<|MERGE_RESOLUTION|>--- conflicted
+++ resolved
@@ -37,11 +37,7 @@
 /// RESP simple string.
 class StringReply extends SingleReply {
   /// Creates a [StringReply] instance.
-<<<<<<< HEAD
   const StringReply(super.bytes);
-=======
-  const StringReply(List<int>? bytes) : super(bytes);
->>>>>>> 0ee59b9e
 
   @override
   String toString() => 'StringReply: "${String.fromCharCodes(bytes!)}"';
@@ -50,11 +46,7 @@
 /// RESP integer.
 class IntReply extends SingleReply {
   /// Creates an [IntReply] instance.
-<<<<<<< HEAD
   const IntReply(super.bytes);
-=======
-  const IntReply(List<int>? bytes) : super(bytes);
->>>>>>> 0ee59b9e
 
   @override
   String toString() => 'IntReply: ${int.parse(String.fromCharCodes(bytes!))}';
@@ -63,11 +55,7 @@
 /// RESP bulk string.
 class BulkReply extends SingleReply {
   /// Creates a [BulkReply] instance.
-<<<<<<< HEAD
   const BulkReply(super.bytes);
-=======
-  const BulkReply(List<int>? bytes) : super(bytes);
->>>>>>> 0ee59b9e
 
   @override
   String toString() => 'BulkReply: $bytes';
@@ -91,11 +79,7 @@
 /// RESP error.
 class ErrorReply extends SingleReply {
   /// Creates an [ErrorReply] instance.
-<<<<<<< HEAD
   const ErrorReply(super.bytes);
-=======
-  const ErrorReply(List<int>? bytes) : super(bytes);
->>>>>>> 0ee59b9e
 
   @override
   String toString() => 'ErrorReply: "${String.fromCharCodes(bytes!)}"';
