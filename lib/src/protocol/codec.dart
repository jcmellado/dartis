// Copyright (c) 2018, Juan Mellado. All rights reserved. Use of this source
// is governed by a MIT-style license that can be found in the LICENSE file.

import 'dart:convert' show utf8;

import '../exception.dart';
import '../logger.dart';
import 'reply.dart';

/// A converter that converts an instance of type [S] into an instance
/// of type [T].
abstract class Converter<S extends Object, T extends Object> {
  /// The source type [S] of this converter.
  Type get sourceType => S;

  /// The target type [T] of this converter.
  Type get targetType => T;

  /// Converts an instance of type [S] into an instance of type [T].
  T? convert(S value, RedisCodec codec);

  /// Checks if this can converts a [value] into an instance of type [U].
<<<<<<< HEAD
  bool supports<U>(Object value) =>
      value is S && U == targetType ||
      U.toString() == '${targetType.toString()}?';
=======
  bool supports<U>(Object? value) =>
      value != null &&
      value is S &&
      (U == targetType || U.toString() == '${targetType.toString()}?');
>>>>>>> 0ee59b9e
}

/// A converter that converts an instance of type [S] into a list of bytes.
///
/// Extend from this class for building your own encoders.
abstract class Encoder<S extends Object> extends Converter<S, List<int>> {}

/// A converter that converts a server reply into an instance of type [T].
///
/// Extend from this class for building your own decoders.
<<<<<<< HEAD
abstract class Decoder<S extends Reply, T extends Object>
    extends Converter<S, T> {}

// A convert that converts a server reply into a list of instance of type [T].
///
/// Extend from this class for building your own array decoders.
abstract class ArrayDecoder<S extends Reply, T> extends Converter<S, List<T>> {
  /// Checks if this can converts a [value] into an instance of type [List<U>].
  @override
  bool supports<U>(Object? value) =>
      value != null && value is S && U.toString().startsWith('List<$T>');
=======
abstract class Decoder<S extends Reply?, T> extends Converter<S, T> {}

abstract class ArrayDecoder<S extends Reply?, T>
    extends Converter<S, List<T?>> {
  @override

  /// Checks if this can converts a [value] into an instance of type [List<U>].
  bool supports<U>(Object? value) =>
      value != null && value is S && U.toString() == 'List<$T>';
>>>>>>> 0ee59b9e
}

/// A generic converter that encodes instances of any type to lists of bytes
/// and decodes lists of server replies to instances of any type.
///
/// Converters for all well-known types are registered by default.
///
/// Custom converters can be registered in order of adding new ones or
/// replacing the existing ones.
class RedisCodec {
  final _Encoder _encoder = _Encoder();

  final _Decoder _decoder = _Decoder();

  /// Registers a new [encoder] or a new [decoder], or both.
  void register(
      {Converter<Object?, Object?>? encoder,
      Converter<Object?, Object?>? decoder}) {
    assert(encoder != null || decoder != null);

    if (encoder != null) {
      _encoder.register(encoder);
    }
    if (decoder != null) {
      _decoder.register(decoder);
    }
  }

  /// Converts a [value] of any type into an instance of type [T].
  T? encode<T>(Object? value) => _encoder.convert<T>(value, this);

  /// Converts a [value] of any type into an instance of type [T].
  T? decode<T>(Object value) => _decoder.convert<T>(value, this);
}

/// A converter that converts instances of multiple types.
abstract class _MultiConverter {
  final List<Converter<Object?, Object?>> _converters = [];

  /// Registers a new [converter].
  ///
  /// If a converter for the given types already exists the new one replaces
  /// the existing one.
  void register(Converter<Object?, Object?> converter) {
    log.fine(() => 'Registering converter: $converter.');

    _converters
      ..removeWhere((c) =>
          c.sourceType == converter.sourceType &&
          c.targetType == converter.targetType)
      ..add(converter);
  }

  /// Converts a [value] of any type into an instance of type [T].
  T? convert<T>(Object? value, RedisCodec codec) {
    for (final converter in _converters) {
      if (converter.supports<T>(value)) {
<<<<<<< HEAD
        return converter.convert(value, codec) as T;
=======
        return converter.convert(value, codec) as T?;
>>>>>>> 0ee59b9e
      }
    }

    throw RedisException('Unexpected value of type "${value.runtimeType}".');
  }
}

/// A set of encoders that convert instances of any type into lists of bytes.
///
/// Encoders for all well-known types are registered by default.
class _Encoder extends _MultiConverter {
  _Encoder() {
    register(_RawEncoder());
    register(_StringEncoder());
    register(_IntEncoder());
    register(_DoubleEncoder());
  }
}

/// A set of decoders that convert lists of bytes into instances of any type.
///
/// Decoders for all well-known types are registered by default.
class _Decoder extends _MultiConverter {
  _Decoder() {
    register(_RawReplyDecoder());
    register(_StringReplyDecoder());
    register(_IntReplyDecoder());
    register(_DoubleReplyDecoder());
    register(_ArrayReplyDecoder<List<int>>());
    register(_ArrayReplyDecoder<String>());
    register(_ArrayReplyDecoder<String?>());
    register(_ArrayReplyDecoder<int>());
    register(_ArrayReplyDecoder<int?>());
    register(_ArrayReplyDecoder<double>());
    register(_ArrayReplyDecoder<double?>());
  }
}

/// An encoder that does nothing.
class _RawEncoder extends Encoder<List<int>?> {
  @override
  List<int>? convert(List<int>? value, RedisCodec codec) => value;
}

/// An encoder that converts a [String] into a list of bytes.
class _StringEncoder extends Encoder<String?> {
  @override
  List<int> convert(String? value, RedisCodec codec) => utf8.encode(value!);
}

/// An encoder that converts an [int] into a list of bytes.
class _IntEncoder extends Encoder<int?> {
  @override
  List<int> convert(int? value, RedisCodec codec) => value.toString().codeUnits;
}

/// An encoder that converts a [double] into a list of bytes.
class _DoubleEncoder extends Encoder<double?> {
  static const List<int> _infinity = <int>[43, 105, 110, 102]; // +inf

  static const List<int> _negativeInfinity = <int>[45, 105, 110, 102]; // -inf

  @override
  List<int> convert(double? value, RedisCodec codec) {
    if (value!.isFinite) {
      return value.toString().codeUnits;
    }
    if (value == double.infinity) {
      return _infinity;
    }
    if (value == double.negativeInfinity) {
      return _negativeInfinity;
    }

    // Unsupported double.nan conversion.
    throw RedisException('Value "$value" could not be encoded.');
  }
}

/// A decoder that returns the raw value of a server reply.
class _RawReplyDecoder extends Decoder<SingleReply?, List<int>> {
  @override
<<<<<<< HEAD
  List<int> convert(SingleReply? value, RedisCodec codec) => value!.bytes;
=======
  List<int>? convert(SingleReply? value, RedisCodec codec) => value!.bytes;
>>>>>>> 0ee59b9e
}

/// A decoder that converts a server reply into an [String].
class _StringReplyDecoder extends Decoder<SingleReply?, String> {
  @override
<<<<<<< HEAD
  String convert(SingleReply value, RedisCodec codec) =>
      utf8.decode(value.bytes);
=======
  String? convert(SingleReply? value, RedisCodec codec) =>
      value!.bytes == null ? null : utf8.decode(value.bytes!);
>>>>>>> 0ee59b9e
}

/// A decoder that converts a server reply into an [int].
class _IntReplyDecoder extends Decoder<SingleReply?, int> {
  @override
<<<<<<< HEAD
  int convert(SingleReply value, RedisCodec codec) =>
      int.parse(String.fromCharCodes(value.bytes));
=======
  int? convert(SingleReply? value, RedisCodec codec) => value!.bytes == null
      ? null
      : int.parse(String.fromCharCodes(value.bytes!));
>>>>>>> 0ee59b9e
}

/// A decoder that converts a server reply into a [double].
class _DoubleReplyDecoder extends Decoder<SingleReply?, double> {
  @override
<<<<<<< HEAD
  double convert(SingleReply value, RedisCodec codec) {
    final number = String.fromCharCodes(value.bytes);
=======
  double? convert(SingleReply? value, RedisCodec codec) {
    if (value!.bytes == null) {
      // ignore: avoid_returning_null
      return null;
    }

    final number = String.fromCharCodes(value.bytes!);
>>>>>>> 0ee59b9e

    if (number == r'+inf') {
      return double.infinity;
    }
    if (number == r'-inf') {
      return double.negativeInfinity;
    }

    return double.parse(number);
  }
}

/// A decoder that converts an array of server replies into a list of
/// instances of type [T].
<<<<<<< HEAD
class _ArrayReplyDecoder<T> extends ArrayDecoder<ArrayReply, T> {
  @override
  List<T> convert(ArrayReply value, RedisCodec codec) => value.array
      .map((reply) => reply is NullReply ? null as T : codec.decode<T>(reply))
      .toList();
=======
class _ArrayReplyDecoder<T> extends ArrayDecoder<ArrayReply?, T> {
  @override
  List<T?>? convert(ArrayReply? value, RedisCodec codec) => value!.array == null
      ? null
      : value.array!.map((reply) => codec.decode<T>(reply)).toList();
>>>>>>> 0ee59b9e
}<|MERGE_RESOLUTION|>--- conflicted
+++ resolved
@@ -20,16 +20,9 @@
   T? convert(S value, RedisCodec codec);
 
   /// Checks if this can converts a [value] into an instance of type [U].
-<<<<<<< HEAD
   bool supports<U>(Object value) =>
       value is S && U == targetType ||
       U.toString() == '${targetType.toString()}?';
-=======
-  bool supports<U>(Object? value) =>
-      value != null &&
-      value is S &&
-      (U == targetType || U.toString() == '${targetType.toString()}?');
->>>>>>> 0ee59b9e
 }
 
 /// A converter that converts an instance of type [S] into a list of bytes.
@@ -40,7 +33,6 @@
 /// A converter that converts a server reply into an instance of type [T].
 ///
 /// Extend from this class for building your own decoders.
-<<<<<<< HEAD
 abstract class Decoder<S extends Reply, T extends Object>
     extends Converter<S, T> {}
 
@@ -52,17 +44,6 @@
   @override
   bool supports<U>(Object? value) =>
       value != null && value is S && U.toString().startsWith('List<$T>');
-=======
-abstract class Decoder<S extends Reply?, T> extends Converter<S, T> {}
-
-abstract class ArrayDecoder<S extends Reply?, T>
-    extends Converter<S, List<T?>> {
-  @override
-
-  /// Checks if this can converts a [value] into an instance of type [List<U>].
-  bool supports<U>(Object? value) =>
-      value != null && value is S && U.toString() == 'List<$T>';
->>>>>>> 0ee59b9e
 }
 
 /// A generic converter that encodes instances of any type to lists of bytes
@@ -120,11 +101,7 @@
   T? convert<T>(Object? value, RedisCodec codec) {
     for (final converter in _converters) {
       if (converter.supports<T>(value)) {
-<<<<<<< HEAD
         return converter.convert(value, codec) as T;
-=======
-        return converter.convert(value, codec) as T?;
->>>>>>> 0ee59b9e
       }
     }
 
@@ -207,53 +184,28 @@
 /// A decoder that returns the raw value of a server reply.
 class _RawReplyDecoder extends Decoder<SingleReply?, List<int>> {
   @override
-<<<<<<< HEAD
   List<int> convert(SingleReply? value, RedisCodec codec) => value!.bytes;
-=======
-  List<int>? convert(SingleReply? value, RedisCodec codec) => value!.bytes;
->>>>>>> 0ee59b9e
 }
 
 /// A decoder that converts a server reply into an [String].
 class _StringReplyDecoder extends Decoder<SingleReply?, String> {
   @override
-<<<<<<< HEAD
   String convert(SingleReply value, RedisCodec codec) =>
       utf8.decode(value.bytes);
-=======
-  String? convert(SingleReply? value, RedisCodec codec) =>
-      value!.bytes == null ? null : utf8.decode(value.bytes!);
->>>>>>> 0ee59b9e
 }
 
 /// A decoder that converts a server reply into an [int].
 class _IntReplyDecoder extends Decoder<SingleReply?, int> {
   @override
-<<<<<<< HEAD
   int convert(SingleReply value, RedisCodec codec) =>
       int.parse(String.fromCharCodes(value.bytes));
-=======
-  int? convert(SingleReply? value, RedisCodec codec) => value!.bytes == null
-      ? null
-      : int.parse(String.fromCharCodes(value.bytes!));
->>>>>>> 0ee59b9e
 }
 
 /// A decoder that converts a server reply into a [double].
 class _DoubleReplyDecoder extends Decoder<SingleReply?, double> {
   @override
-<<<<<<< HEAD
   double convert(SingleReply value, RedisCodec codec) {
     final number = String.fromCharCodes(value.bytes);
-=======
-  double? convert(SingleReply? value, RedisCodec codec) {
-    if (value!.bytes == null) {
-      // ignore: avoid_returning_null
-      return null;
-    }
-
-    final number = String.fromCharCodes(value.bytes!);
->>>>>>> 0ee59b9e
 
     if (number == r'+inf') {
       return double.infinity;
@@ -268,17 +220,9 @@
 
 /// A decoder that converts an array of server replies into a list of
 /// instances of type [T].
-<<<<<<< HEAD
 class _ArrayReplyDecoder<T> extends ArrayDecoder<ArrayReply, T> {
   @override
   List<T> convert(ArrayReply value, RedisCodec codec) => value.array
       .map((reply) => reply is NullReply ? null as T : codec.decode<T>(reply))
       .toList();
-=======
-class _ArrayReplyDecoder<T> extends ArrayDecoder<ArrayReply?, T> {
-  @override
-  List<T?>? convert(ArrayReply? value, RedisCodec codec) => value!.array == null
-      ? null
-      : value.array!.map((reply) => codec.decode<T>(reply)).toList();
->>>>>>> 0ee59b9e
 }