--- conflicted
+++ resolved
@@ -64,11 +64,7 @@
   /// stored at [key].
   ///
   /// See https://redis.io/commands/hmget
-<<<<<<< HEAD
   Future<List<V?>> hmget(K key, {K? field, Iterable<K> fields = const []});
-=======
-  Future<List<V?>?> hmget(K key, {K? field, Iterable<K> fields = const []});
->>>>>>> 0ee59b9e
 
   /// Sets the specified fields to their respective values in the hash
   /// stored at [key].
@@ -131,13 +127,8 @@
 class HashScanMapper<K, V> implements Mapper<HashScanResult<K, V?>> {
   @override
   HashScanResult<K, V?> map(covariant ArrayReply reply, RedisCodec codec) {
-<<<<<<< HEAD
     final cursor = codec.decode<int>(reply.array[0]);
     final fields = _mapHash(reply.array[1] as ArrayReply, codec);
-=======
-    final cursor = codec.decode<int>(reply.array![0]);
-    final fields = _mapHash(reply.array![1] as ArrayReply, codec);
->>>>>>> 0ee59b9e
 
     return HashScanResult<K, V?>(cursor!, fields);
   }
