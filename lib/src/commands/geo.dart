// Copyright (c) 2018, Juan Mellado. All rights reserved. Use of this source
// is governed by a MIT-style license that can be found in the LICENSE file.

import 'dart:async' show Future;

import '../command.dart';
import '../protocol.dart';

/// A convenient shared mapper for the GEOPOS command.
const GeoPositionMapper geoPositionMapper = GeoPositionMapper();

/// A convenient shared mapper for the GEORADIUS family commands.
const GeoRadiusStoreMapper geoRadiusStoreMapper = GeoRadiusStoreMapper();

/// Redis geo commands.
abstract class GeoCommands<K, V> {
  /// Adds one or more geospatial items in the geospatial index represented
  /// by the sorted set stored at [key].
  ///
  /// Returns the number of elements added to the sorted set.
  ///
  /// See https://redis.io/commands/geoadd
  Future<int?> geoadd(K key,
      {GeoItem<V>? item, Iterable<GeoItem<V>> items = const []});

  /// Returns the distance between two members in the geospatial index
  /// represented by the sorted set stored at [key].
  ///
  /// See https://redis.io/commands/geodist
  Future<double?> geodist(K key, V member1, V member2, {GeoUnit? unit});

  /// Returns members of a geospatial index represented by the sorted set
  /// stored at [key] as standard geohash strings.
  ///
  /// See https://redis.io/commands/geohash
<<<<<<< HEAD
  Future<List<String?>?> geohash(K key,
=======
  Future<List<String>?> geohash(K key,
>>>>>>> 0ee59b9e
      {V? member, Iterable<V> members = const []});

  /// Returns the positions (longitude, latitude) of all the specified members
  /// of the geospatial index represented by the sorted set stored at [key].
  ///
  /// See https://redis.io/commands/geopos
  Future<List<GeoPosition?>?> geopos(K key,
      {V? member, Iterable<V> members = const []});

  /// Queries a geospatial index represented by the sorted set stored at [key]
  /// to fetch members matching a given maximum distance from a point.
  ///
  /// See [georadiusStore].
  ///
  /// See https://redis.io/commands/georadius
  Future<List<GeoradiusResult<V>>?> georadius(
      K key, double longitude, double latitude, double radius, GeoUnit unit,
      {bool withCoord = false,
      bool withDist = false,
      bool withHash = false,
      int? count,
      GeoOrder? order});

  /// Queries a geospatial index represented by the sorted set stored at [key]
  /// to fetch members matching a given maximum distance from a point and
  /// stores the result.
  ///
  /// See [georadius].
  ///
  /// See https://redis.io/commands/georadius
  Future<int?> georadiusStore(
      K key, double longitude, double latitude, double radius, GeoUnit unit,
      {int? count, GeoOrder? order, K? storeKey, K? storeDistKey});

  /// Queries a geospatial index represented by the sorted set stored at [key]
  /// to fetch members matching a given maximum distance from a member.
  ///
  /// See [georadiusbymemberStore].
  ///
  /// See https://redis.io/commands/georadiusbymember
  Future<List<GeoradiusResult<V>>?> georadiusbymember(
      K key, V member, double radius, GeoUnit unit,
      {bool withCoord = false,
      bool withDist = false,
      bool withHash = false,
      int? count,
      GeoOrder? order});

  /// Queries a geospatial index represented by the sorted set stored at [key]
  /// to fetch members matching a given maximum distance from a member and
  /// stores the result.
  ///
  /// See [georadiusbymember].
  ///
  /// See https://redis.io/commands/georadiusbymember
  Future<int?> georadiusbymemberStore(
      K key, V member, double radius, GeoUnit unit,
      {int? count, GeoOrder? order, K? storeKey, K? storeDistKey});
}

/// Metric units.
class GeoUnit {
  /// The name of the unit.
  final String name;

  const GeoUnit._(this.name);

  /// Meter.
  static const GeoUnit meter = GeoUnit._(r'm');

  /// Kilometer.
  static const GeoUnit kilometer = GeoUnit._(r'km');

  /// Mile.
  static const GeoUnit mile = GeoUnit._(r'mi');

  /// Feet.
  static const GeoUnit feet = GeoUnit._(r'ft');

  @override
  String toString() => 'GeoUnit: $name';
}

/// Orders.
class GeoOrder {
  /// The name of the order.
  final String name;

  const GeoOrder._(this.name);

  /// Ascending.
  static const GeoOrder ascending = GeoOrder._(r'ASC');

  /// Descending.
  static const GeoOrder descending = GeoOrder._(r'DESC');

  @override
  String toString() => 'GeoOrder: $name';
}

/// A geospatial position represented by its longitude and latitude.
class GeoPosition {
  /// The longitude.
  final double longitude;

  /// The latitude.
  final double latitude;

  /// Creates a [GeoPosition] instance.
  const GeoPosition(this.longitude, this.latitude);

  @override
  String toString() =>
      'GeoPosition: {longitude=$longitude, latitude=$latitude}';
}

/// A item to be added with the GEOADD command.
class GeoItem<V> {
  /// The position.
  final GeoPosition position;

  /// The member.
  final V member;

  /// Creates a [GeoItem] instance.
  const GeoItem(this.position, this.member);

  @override
  String toString() => 'GeoItem<$V>: {position=$position, member=$member}';
}

/// A result from the GEORADIUS command.
class GeoradiusResult<V> {
  /// The member.
  final V member;

  /// The distance.
  final double? distance;

  /// The hash.
  final int? hash;

  /// The position.
  final GeoPosition? position;

  /// Creates a [GeoradiusResult] instance.
  const GeoradiusResult(this.member, {this.distance, this.hash, this.position});

  @override
  String toString() => '''GeoradiusResult<$V>: {member=$member,'''
      ''' distance=$distance, hash=$hash, position=$position}''';
}

/// A mapper to be used with the GEOPOS command.
class GeoPositionMapper implements Mapper<List<GeoPosition?>> {
  /// Creates a [GeoPositionMapper] instance.
  const GeoPositionMapper();

  @override
<<<<<<< HEAD
  List<GeoPosition?> map(covariant ArrayReply reply, RedisCodec codec) => reply
      .array
      .map((value) =>
          value is NullReply ? null : _mapPosition(value as ArrayReply, codec))
      .toList();
=======
  List<GeoPosition?> map(covariant ArrayReply reply, RedisCodec codec) =>
      reply.array!
          .map((value) => _mapPosition(value as ArrayReply, codec))
          .toList();
>>>>>>> 0ee59b9e

  /// Maps a [reply] to `null` or a [GeoPosition] instance.
  GeoPosition? _mapPosition(ArrayReply reply, RedisCodec codec) {
    final array = reply.array;

    final longitude = codec.decode<double>(array[0]);
    final latitude = codec.decode<double>(array[1]);

    return GeoPosition(longitude!, latitude!);
  }
}

/// A mapper to be used with the GEORADIUS family commands.
class GeoRadiusMapper<V> implements Mapper<List<GeoradiusResult<V>>> {
  /// Return the distance of the returned items from the specified center.
  final bool withCoord;

  /// Return the longitude,latitude coordinates of the returned items.
  final bool withDist;

  /// Return the raw geohash-encoded sorted set score of the returned items.
  final bool withHash;

  /// Creates a [GeoRadiusMapper] instance.
  const GeoRadiusMapper(
      {this.withCoord = false, this.withDist = false, this.withHash = false});

  @override
  List<GeoradiusResult<V>> map(covariant ArrayReply reply, RedisCodec codec) {
    final results = <GeoradiusResult<V>>[];

    for (final reply in reply.array!) {
      if (withCoord || withDist || withHash) {
        final result = _mapResult(reply as ArrayReply, codec);
        results.add(result);
      } else {
        final member = codec.decode<V>(reply);
        results.add(GeoradiusResult<V>(member!));
      }
    }

    return results;
  }

  /// Maps a [reply] to a [GeoradiusResult] instance.
  GeoradiusResult<V> _mapResult(ArrayReply reply, RedisCodec codec) {
    final array = reply.array!;
    var index = 0;

    final member = codec.decode<V>(array[index++]);

    double? distance;
    if (withDist) {
      distance = codec.decode<double>(array[index++]);
    }

    int? hash;
    if (withHash) {
      hash = codec.decode<int>(array[index++]);
    }

    GeoPosition? position;
    if (withCoord) {
      position = _mapPosition(array[index++] as ArrayReply, codec);
    }

    return GeoradiusResult<V>(member!,
        distance: distance, hash: hash, position: position);
  }

  /// Maps a [reply] to a [GeoPosition] instance.
  GeoPosition _mapPosition(ArrayReply reply, RedisCodec codec) {
    final longitude = codec.decode<double>(reply.array![0]);
    final latitude = codec.decode<double>(reply.array![1]);

    return GeoPosition(longitude!, latitude!);
  }
}

/// A mapper to be used with the GEORADIUS family commands.
class GeoRadiusStoreMapper implements Mapper<int?> {
  /// Creates a [GeoRadiusStoreMapper] instance.
  const GeoRadiusStoreMapper();

  @override
  int? map(Reply reply, RedisCodec codec) {
    if (reply is ArrayReply) {
      return 0;
    }

    return codec.decode<int>(reply);
  }
}<|MERGE_RESOLUTION|>--- conflicted
+++ resolved
@@ -33,11 +33,7 @@
   /// stored at [key] as standard geohash strings.
   ///
   /// See https://redis.io/commands/geohash
-<<<<<<< HEAD
   Future<List<String?>?> geohash(K key,
-=======
-  Future<List<String>?> geohash(K key,
->>>>>>> 0ee59b9e
       {V? member, Iterable<V> members = const []});
 
   /// Returns the positions (longitude, latitude) of all the specified members
@@ -197,18 +193,11 @@
   const GeoPositionMapper();
 
   @override
-<<<<<<< HEAD
   List<GeoPosition?> map(covariant ArrayReply reply, RedisCodec codec) => reply
       .array
       .map((value) =>
           value is NullReply ? null : _mapPosition(value as ArrayReply, codec))
       .toList();
-=======
-  List<GeoPosition?> map(covariant ArrayReply reply, RedisCodec codec) =>
-      reply.array!
-          .map((value) => _mapPosition(value as ArrayReply, codec))
-          .toList();
->>>>>>> 0ee59b9e
 
   /// Maps a [reply] to `null` or a [GeoPosition] instance.
   GeoPosition? _mapPosition(ArrayReply reply, RedisCodec codec) {
