// Copyright (c) 2020-Present, Juan Mellado. All rights reserved. Use of this
// source is governed by a MIT-style license found in the LICENSE file.

import 'dart:async' show Future;
import 'dart:collection' show LinkedHashMap;

import '../command.dart';
import '../exception.dart';
import '../protocol.dart';

/// A convenient shared mapper for the XGROUP command.
const StreamGroupMapper streamGroupMapper = StreamGroupMapper();

/// Redis streams commands.
abstract class StreamCommands<K, V> {
  /// Removes one or multiple messages from the pending entries list (PEL),
  /// that is the list of message IDs delivered but not yet acknowledged.
  /// Messages are removed for a consumer [group] of a stream at [key].
  ///
  /// Returns the number of messages successfully acknowledged.
  ///
  /// See https://redis.io/commands/xack
  Future<int> xack(K key, K group, {K? id, Iterable<K> ids = const []});

  /// Appends one or multiple entries to a stream at [key]. When the
  /// [roughly] option modifier is used the resulting stream length could
  /// be a few tens of entries more, but never less than [maxlen] items.
  ///
  /// Returns the ID of the added entry.
  ///
  /// See https://redis.io/commands/xadd
  Future<K> xadd(K key,
      {K? id,
      K? field,
      V? value,
      Map<K, V> fields = const {},
      int? maxlen,
      bool roughly = false});

  /// Changes the ownership of some pending messages for a consumer group, so
  /// that the new owner will be the specified [consumer]. A message is
  /// claimed only if its idle time is greater than [minIdleTime].
  ///
  /// Returns the claimed messages or just the IDs if [justId] is specified.
  ///
  /// See https://redis.io/commands/xclaim
  Future<Object> xclaim(K key, K group, K consumer, int minIdleTime,
      {K? id,
      Iterable<K> ids = const [],
      int? idle,
      int? idleTimestamp,
      int? retryCount,
      bool force = false,
      bool justId = false});

  /// Removes the specified entries from a stream at [key].
  ///
  /// Returns the number of entries deleted.
  ///
  /// See https://redis.io/commands/xdel
  Future<int> xdel(K key, {K? id, Iterable<K> ids = const []});

  /// Manages the consumer groups associated with a stream. The [subcommand]
  /// specifies if the command must create a new consumer group, destroy an
  /// existing consumer group, remove a consumer from a consumer group, set
  /// the last delivered ID of a consumer group, or print the help.
  ///
  /// Returns `null` for the create and set ID subcommands, `1` or `0` for
  /// the delete group and delete consumer subcommands, and an array of strings
  /// for the help subcommand.
  ///
  /// See https://redis.io/commands/xgroup
  Future<Object?> xgroup(StreamGroupSubcommand subcommand,
      {K? key, K? group, K? id, K? consumer, bool mkstream = false});

  /// Returns general information about a stream. The [subcommand]
  /// specifies if the command must return information about the consumer
  /// groups of the stream, the consumers of a consumer group, or
  /// print the help.
  ///
  /// See https://redis.io/commands/xinfo
  Future<Object> xinfo(StreamInfoSubcommand subcommand, {K? key, K? group});

  /// Returns the number of entries inside a stream at [key].
  ///
  /// See https://redis.io/commands/xlen
  Future<int> xlen(K key);

  /// Inspects the pending entries list (PEL) of a stream at [key] for
  /// a consumer [group]. A range can be specified by a [start] and [end] ID,
  /// and a non optional [count] to reduce the number of entries reported.
  /// The result can be filtered by a [consumer].
  ///
  /// Returns a summary about the pending entries list or the pending entries
  /// if a range is specified.
  ///
  /// See https://redis.io/commands/xpending
  Future<Object> xpending(K key, K group,
      {K? start, K? end, int? count, K? consumer});

  /// Returns the entries of a stream at [key] matching a given range of IDs.
  /// The range is specified by a [start] and [end] ID. Use [count] to reduce
  /// the number of entries reported.
  ///
  /// See https://redis.io/commands/xrange
  Future<List<StreamEntry<K, V>?>> xrange(K key, K start, K end, {int? count});

  /// Reads data from one or multiple streams, only returning entries with an
  /// ID greater than the one reported by the caller. Use [count] to reduce
  /// the number of entries reported. Use [timeout] to wait a given
  /// number of milisecond before timing out if items are not available.
  ///
  /// Returns the stream entries or `null` on timeout.
  ///
  /// See https://redis.io/commands/xread
  Future<Map<K, List<StreamEntry<K, V>?>>?> xread(
      {K? key,
      K? id,
      Iterable<K> keys = const [],
      Iterable<K> ids = const [],
      int? count,
      int? timeout});

  /// Special version of the [xread] command with support for consumer groups.
  /// Reads data from one or multiple streams, only returning entries with an
  /// ID greater than the one reported by the caller. Use [count] to reduce
  /// the number of entries reported. Use [timeout] to wait a given
  /// number of milisecond before timing out if items are not available. Use
  /// [noack] to avoid adding the entries to the pending entries list (PEL).
  ///
  /// Returns the stream entries or `null` on timeout.
  ///
  /// See https://redis.io/commands/xreadgroup
  Future<Map<K, List<StreamEntry<K, V>?>>?> xreadgroup(K group, K consumer,
      {K? key,
      K? id,
      Iterable<K> keys = const [],
      Iterable<K> ids = const [],
      int? count,
      int? timeout,
      bool noack = false});

  /// Returns the entries of a stream at [key] matching a given range of IDs
  /// in reverse order. The range is specified by a [end] and [start] ID.
  /// Use [count] to reduce the number of entries reported.
  ///
  /// See https://redis.io/commands/xrevrange
  Future<List<StreamEntry<K, V>?>> xrevrange(K key, K end, K start,
      {int? count});

  /// Trims a stream at [key] to a given number [maxlen] of items. When the
  /// [roughly] option modifier is used the resulting length could be
  /// a few tens of entries more, but never less than [maxlen] items.
  ///
  /// Returns the number of entries deleted from the stream.
  ///
  /// See https://redis.io/commands/xtrim
  Future<int> xtrim(K key, int maxlen, {bool roughly = false});
}

/// Special IDs.
abstract class StreamId {
  /// Smallest ID possible (0-1).
  static const String min = r'-';

  /// Greatest ID possible (18446744073709551615-18446744073709551615).
  static const String max = r'+';

  /// Autogenerate ID.
  static const String auto = r'*';

  /// Last ID in a stream.
  static const String last = r'$';

  /// Last delivered ID of a consumer group.
  static const String lastDelivered = r'>';
}

/// Allowed subcommands for the XGROUP command.
class StreamGroupSubcommand {
  /// The name of the subcommand.
  final String name;

  const StreamGroupSubcommand._(this.name);

  /// Create a new consumer group.
  static const StreamGroupSubcommand create =
      StreamGroupSubcommand._(r'CREATE');

  /// Destroy a consumer group.
  static const StreamGroupSubcommand destroy =
      StreamGroupSubcommand._(r'DESTROY');

  /// Set the last delivered ID of a consumer group.
  static const StreamGroupSubcommand setId = StreamGroupSubcommand._(r'SETID');

  /// Remove a specific consumer from a consumer group.
  static const StreamGroupSubcommand deleteConsumer =
      StreamGroupSubcommand._(r'DELCONSUMER');

  /// Print the help.
  static const StreamGroupSubcommand help = StreamGroupSubcommand._(r'HELP');

  @override
  String toString() => 'StreamGroupSubcommand: $name';
}

/// Allowed subcommands for the XINFO command.
class StreamInfoSubcommand {
  /// The name of the subcommand.
  final String name;

  const StreamInfoSubcommand._(this.name);

  /// Return general information about a stream.
  static const StreamInfoSubcommand stream = StreamInfoSubcommand._(r'STREAM');

  /// Return all the consumer groups associated with a stream.
  static const StreamInfoSubcommand groups = StreamInfoSubcommand._(r'GROUPS');

  /// Return all the consumers of a consumer group.
  static const StreamInfoSubcommand consumers =
      StreamInfoSubcommand._(r'CONSUMERS');

  /// Print the help.
  static const StreamInfoSubcommand help = StreamInfoSubcommand._(r'HELP');

  @override
  String toString() => 'StreamInfoSubcommand: $name';
}

/// A stream entry.
class StreamEntry<K, V> {
  /// The entry ID.
  final K id;

  /// The entry fields.
  final Map<K, V>? fields;

  /// Creates a [StreamEntry] instance.
  const StreamEntry(this.id, this.fields);

  @override
  String toString() => '''StreamEntry<$K, $V>: {id=$id, fields=$fields}''';
}

/// A result of type summary for the XPENDING command.
class StreamPendingSummary<K, V> {
  /// The total number of pending messages for the consumer group.
  final int? pendingCount;

  /// The smallest ID among the pending messages.
  final K firstEntryId;

  /// The greatest ID among the pending messages.
  final K lastEntryId;

  /// The consumers in the consumer group with at least one pending message.
  final List<StreamPendingConsumer<K, V>>? consumers;

  /// Creates a [StreamPendingSummary] instance.
  const StreamPendingSummary(
      this.pendingCount, this.firstEntryId, this.lastEntryId, this.consumers);

  @override
  String toString() =>
      '''StreamPendingSummary<$K, $V>: {pendingCount=$pendingCount,'''
      ''' firstEntryId=$firstEntryId, lastEntryId=$lastEntryId,'''
      ''' consumers=$consumers}''';
}

/// A consumer in a result of type summary for the XPENDING command.
class StreamPendingConsumer<K, V> {
  /// The name of the consumer.
  final K name;

  /// The number of pending message.
  final int? pendingCount;

  /// Creates a [StreamPendingConsumer] instance.
  const StreamPendingConsumer(this.name, this.pendingCount);

  @override
  String toString() => '''StreamPendingConsumer<$K, $V>: {name=$name,'''
      ''' pendingCount=$pendingCount}''';
}

/// A result of type stream entry for the XPENDING command.
class StreamPendingEntry<K, V> {
  /// The ID of the entry.
  final K id;

  /// The name of the consumer that fetched the entry and has still to
  /// acknowledge it.
  final K consumer;

  /// The number of milliseconds that elapsed since the last time this
  /// entry was delivered to this consumer.
  final int? deliveryTime;

  /// The number of times this message was delivered.
  final int? deliveredCount;

  /// Creates a [StreamPendingEntry] instance.
  const StreamPendingEntry(
      this.id, this.consumer, this.deliveryTime, this.deliveredCount);

  @override
  String toString() => '''StreamPendingEntry<$K, $V>: {id=$id,'''
      ''' consumer=$consumer, deliveryTime=$deliveryTime,'''
      ''' deliveredCount=$deliveredCount}''';
}

/// A mapper for the XCLAIM command.
abstract class StreamClaimMapper<K, V> implements Mapper<Object> {
  /// Creates a [StreamClaimMapper] instance.
  factory StreamClaimMapper({required bool justId}) =>
      justId ? StreamClaimIdMapper<K, V>() : StreamClaimStreamMapper<K, V>();
}

/// A mapper for the XCLAIM command.
class StreamClaimIdMapper<K, V> implements StreamClaimMapper<K, V> {
  @override
  List<K?> map(covariant ArrayReply reply, RedisCodec codec) =>
      reply.array!.map((entry) => codec.decode<K>(entry)).toList();
}

/// A mapper for the XCLAIM command.
class StreamClaimStreamMapper<K, V> implements StreamClaimMapper<K, V> {
  final _streamMapper = StreamMapper<K, V>();

  @override
  List<StreamEntry<K?, V?>?> map(
          covariant ArrayReply reply, RedisCodec codec) =>
      _streamMapper.map(reply, codec);
}

/// A mapper for the XGROUP command.
class StreamGroupMapper implements Mapper<Object?> {
  /// Creates a [StreamGroupMapper] instance.
  const StreamGroupMapper();

  @override
  Object? map(Reply reply, RedisCodec codec) {
    if (reply is IntReply) {
      return codec.decode<int>(reply);
    }
    if (reply is ArrayReply) {
      return codec.decode<List<String>>(reply);
    }
    return null;
  }
}

/// A mapper for the XPENDING command.
abstract class StreamPendingMapper<K, V> implements Mapper<Object> {
  /// Creates a [StreamPendingMapper] instance.
  factory StreamPendingMapper({required bool justSummary}) => justSummary
      ? StreamPendingSummaryMapper<K, V>()
      : StreamPendingEntryMapper<K, V>();
}

/// A mapper for the XPENDING command.
class StreamPendingSummaryMapper<K, V> implements StreamPendingMapper<K, V> {
  @override
  StreamPendingSummary<K?, V> map(
      covariant ArrayReply reply, RedisCodec codec) {
    final array = reply.array!;

    final pendingCount = codec.decode<int>(array[0]);
    final firstEntryId = codec.decode<K>(array[1]);
    final lastEntryId = codec.decode<K>(array[2]);
<<<<<<< HEAD
    final consumersReply = array[3];
    final consumers = consumersReply is NullReply
        ? <StreamPendingConsumer<K, V>>[]
        : _mapConsumers(consumersReply as ArrayReply, codec);
=======
    final consumers = _mapConsumers(array[3] as ArrayReply, codec);
>>>>>>> 0ee59b9e

    return StreamPendingSummary<K?, V>(
        pendingCount, firstEntryId, lastEntryId, consumers);
  }

  List<StreamPendingConsumer<K?, V>>? _mapConsumers(
      ArrayReply reply, RedisCodec codec) {
    final array = reply.array;

    return array
        .map((entry) => _mapConsumer(entry as ArrayReply, codec))
        .toList();
  }

  StreamPendingConsumer<K?, V> _mapConsumer(
      ArrayReply reply, RedisCodec codec) {
    final array = reply.array!;

    final name = codec.decode<K>(array[0]);
    final pendingCount = codec.decode<int>(array[1]);

    return StreamPendingConsumer<K?, V>(name, pendingCount);
  }
}

/// A mapper for the XPENDING command.
class StreamPendingEntryMapper<K, V> implements StreamPendingMapper<K, V> {
  @override
  List<StreamPendingEntry<K?, V>> map(
          covariant ArrayReply reply, RedisCodec codec) =>
<<<<<<< HEAD
      reply.array
=======
      reply.array!
>>>>>>> 0ee59b9e
          .map((entry) => _mapEntry(entry as ArrayReply, codec))
          .toList();

  StreamPendingEntry<K?, V> _mapEntry(ArrayReply reply, RedisCodec codec) {
    final array = reply.array!;

    final id = codec.decode<K>(array[0]);
    final consumer = codec.decode<K>(array[1]);
    final deliveryTime = codec.decode<int>(array[2]);
    final deliveredCount = codec.decode<int>(array[3]);

    return StreamPendingEntry<K?, V>(
        id, consumer, deliveryTime, deliveredCount);
  }
}

/// A mapper for the XINFO command.
abstract class StreamInfoMapper<K, V> implements Mapper<Object> {
  /// Creates a [StreamInfoMapper] instance.
  factory StreamInfoMapper(StreamInfoSubcommand subcommand) {
    switch (subcommand) {
      case StreamInfoSubcommand.stream:
        return StreamInfoStreamsMapper<K, V>();
      case StreamInfoSubcommand.groups:
        return StreamInfoGroupsMapper<K, V>();
      case StreamInfoSubcommand.consumers:
        return StreamInfoConsumersMapper<K, V>();
      case StreamInfoSubcommand.help:
        return StreamInfoHelpMapper<K, V>();
      default:
        throw RedisException('Unexpected subcommand "$subcommand".');
    }
  }
}

/// A mapper for the XINFO command.
class StreamMapInfoMapper<K, V> implements StreamInfoMapper<K, V> {
  @override
  Object map(covariant ArrayReply reply, RedisCodec codec) {
<<<<<<< HEAD
    final hash = <String, Object?>{};
=======
    // ignore: prefer_collection_literals
    final hash = LinkedHashMap<String?, Object?>();
>>>>>>> 0ee59b9e

    final array = reply.array!;
    for (var i = 0; i < array.length; i += 2) {
      final key = codec.decode<String>(array[i]);
      final value = array[i + 1];

      hash[key] = value is NullReply ? null : _mapValue(key, value, codec);
    }

    return hash;
  }

  Object? _mapValue(String? key, Reply value, RedisCodec codec) {
    if (value is ArrayReply) {
      return map(value, codec);
    }
    if (value is IntReply) {
      return codec.decode<int>(value);
    }
    return codec.decode<String>(value);
  }
}

/// A mapper for the XINFO command.
abstract class StreamListMapInfoMapper<K, V> extends StreamMapInfoMapper<K, V> {
  @override
<<<<<<< HEAD
  Object map(covariant ArrayReply reply, RedisCodec codec) => reply.array
=======
  Object map(covariant ArrayReply reply, RedisCodec codec) => reply.array!
>>>>>>> 0ee59b9e
      .map((entry) => super.map(entry as ArrayReply, codec))
      .toList();
}

/// A mapper to be used with the XINFO command and STREAMS subcommand.
class StreamInfoStreamsMapper<K, V> extends StreamMapInfoMapper<K, V> {
  final _entryMapper = StreamEntryMapper<K, V>();

  @override
  Object? _mapValue(String? key, Reply value, RedisCodec codec) {
    switch (key) {
      case r'last-generated-id':
        return codec.decode<K>(value);
      case r'first-entry':
      case r'last-entry':
        if (value is! ArrayReply) {
          return null;
        }
        return _entryMapper.map(value, codec);
      default:
        return super._mapValue(key, value, codec);
    }
  }
}

/// A mapper to be used with the XINFO command and GROUPS subcommand.
class StreamInfoGroupsMapper<K, V> extends StreamListMapInfoMapper<K, V> {
  @override
  Object? _mapValue(String? key, Reply value, RedisCodec codec) {
    switch (key) {
      case r'name':
        return codec.decode<K>(value);
      default:
        return super._mapValue(key, value, codec);
    }
  }
}

/// A mapper to be used with the XINFO command and CONSUMERS subcommand.
class StreamInfoConsumersMapper<K, V> extends StreamListMapInfoMapper<K, V> {
  @override
  Object? _mapValue(String? key, Reply value, RedisCodec codec) {
    switch (key) {
      case r'name':
        return codec.decode<K>(value);
      default:
        return super._mapValue(key, value, codec);
    }
  }
}

/// A mapper to be used with the XINFO command and HELP subcommand.
class StreamInfoHelpMapper<K, V> implements StreamInfoMapper<K, V> {
  @override
  Object map(covariant ArrayReply reply, RedisCodec codec) {
    final help = <String?>[];

    for (final entry in reply.array!) {
      help.add(codec.decode<String>(entry));
    }

    return help;
  }
}

/// A mapper to be used with some stream commands.
class StreamsMapper<K, V>
    implements Mapper<Map<K?, List<StreamEntry<K?, V?>?>>?> {
  final StreamMapper<K, V> _streamMapper = StreamMapper();

  @override
  Map<K?, List<StreamEntry<K?, V?>?>>? map(
      covariant ArrayReply reply, RedisCodec codec) {
    final items = reply.array;

<<<<<<< HEAD
    final streams = <K, List<StreamEntry<K, V>>>{};

    for (var item in items) {
      final entry = item as ArrayReply;
      final key = codec.decode<K>(entry.array[0]);
      final stream = _streamMapper.map(entry.array[1] as ArrayReply, codec);
=======
    if (items == null) {
      return null;
    }

    // ignore: prefer_collection_literals
    final LinkedHashMap<K?, List<StreamEntry<K?, V?>?>> streams =
        LinkedHashMap<K?, List<StreamEntry<K, V>>>();

    for (var item in items) {
      final entry = item as ArrayReply;
      final key = codec.decode<K>(entry.array![0]);
      final stream = _streamMapper.map(entry.array![1] as ArrayReply, codec);
>>>>>>> 0ee59b9e

      streams[key] = stream;
    }

    return streams;
  }
}

/// A mapper to be used with some stream commands.
class StreamMapper<K, V> implements Mapper<List<StreamEntry<K?, V?>?>> {
  final StreamEntryMapper<K, V> _entryMapper = StreamEntryMapper();

  @override
  List<StreamEntry<K?, V?>?> map(covariant ArrayReply reply, RedisCodec codec) {
    final List<StreamEntry<K?, V?>?> stream = <StreamEntry<K, V>?>[];

<<<<<<< HEAD
    for (var entry in reply.array) {
      if (entry is ArrayReply) {
        stream.add(_entryMapper.map(entry, codec));
      }
=======
    for (var entry in reply.array!) {
      stream.add(_entryMapper.map(entry, codec));
>>>>>>> 0ee59b9e
    }

    return stream;
  }
}

/// A mapper to be used with some stream commands.
class StreamEntryMapper<K, V> implements Mapper<StreamEntry<K?, V?>?> {
  final StreamEntryFieldsMapper<K, V> _fieldsMapper = StreamEntryFieldsMapper();

  @override
<<<<<<< HEAD
  StreamEntry<K, V> map(covariant ArrayReply reply, RedisCodec codec) {
    final entry = reply.array;
=======
  StreamEntry<K?, V?>? map(Reply reply, RedisCodec codec) {
    if (reply is! ArrayReply) {
      return null;
    }

    final entry = reply.array!;
>>>>>>> 0ee59b9e

    final id = codec.decode<K>(entry[0]);
    final fields = _fieldsMapper.map(entry[1] as ArrayReply, codec);

    return StreamEntry<K?, V?>(id, fields);
  }
}

/// A mapper to be used with some stream commands.
class StreamEntryFieldsMapper<K, V> implements Mapper<Map<K?, V?>> {
  @override
  Map<K?, V?> map(covariant ArrayReply reply, RedisCodec codec) {
    // ignore: prefer_collection_literals
    final fields = LinkedHashMap<K?, V?>();

    final array = reply.array!;
    for (var i = 0; i < array.length; i += 2) {
      final key = codec.decode<K>(array[i]);
      final value = codec.decode<V>(array[i + 1]);

      fields[key] = value;
    }

    return fields;
  }
}<|MERGE_RESOLUTION|>--- conflicted
+++ resolved
@@ -370,14 +370,10 @@
     final pendingCount = codec.decode<int>(array[0]);
     final firstEntryId = codec.decode<K>(array[1]);
     final lastEntryId = codec.decode<K>(array[2]);
-<<<<<<< HEAD
     final consumersReply = array[3];
     final consumers = consumersReply is NullReply
         ? <StreamPendingConsumer<K, V>>[]
         : _mapConsumers(consumersReply as ArrayReply, codec);
-=======
-    final consumers = _mapConsumers(array[3] as ArrayReply, codec);
->>>>>>> 0ee59b9e
 
     return StreamPendingSummary<K?, V>(
         pendingCount, firstEntryId, lastEntryId, consumers);
@@ -408,11 +404,7 @@
   @override
   List<StreamPendingEntry<K?, V>> map(
           covariant ArrayReply reply, RedisCodec codec) =>
-<<<<<<< HEAD
       reply.array
-=======
-      reply.array!
->>>>>>> 0ee59b9e
           .map((entry) => _mapEntry(entry as ArrayReply, codec))
           .toList();
 
@@ -452,12 +444,7 @@
 class StreamMapInfoMapper<K, V> implements StreamInfoMapper<K, V> {
   @override
   Object map(covariant ArrayReply reply, RedisCodec codec) {
-<<<<<<< HEAD
     final hash = <String, Object?>{};
-=======
-    // ignore: prefer_collection_literals
-    final hash = LinkedHashMap<String?, Object?>();
->>>>>>> 0ee59b9e
 
     final array = reply.array!;
     for (var i = 0; i < array.length; i += 2) {
@@ -484,11 +471,7 @@
 /// A mapper for the XINFO command.
 abstract class StreamListMapInfoMapper<K, V> extends StreamMapInfoMapper<K, V> {
   @override
-<<<<<<< HEAD
   Object map(covariant ArrayReply reply, RedisCodec codec) => reply.array
-=======
-  Object map(covariant ArrayReply reply, RedisCodec codec) => reply.array!
->>>>>>> 0ee59b9e
       .map((entry) => super.map(entry as ArrayReply, codec))
       .toList();
 }
@@ -564,27 +547,12 @@
       covariant ArrayReply reply, RedisCodec codec) {
     final items = reply.array;
 
-<<<<<<< HEAD
     final streams = <K, List<StreamEntry<K, V>>>{};
 
     for (var item in items) {
       final entry = item as ArrayReply;
       final key = codec.decode<K>(entry.array[0]);
       final stream = _streamMapper.map(entry.array[1] as ArrayReply, codec);
-=======
-    if (items == null) {
-      return null;
-    }
-
-    // ignore: prefer_collection_literals
-    final LinkedHashMap<K?, List<StreamEntry<K?, V?>?>> streams =
-        LinkedHashMap<K?, List<StreamEntry<K, V>>>();
-
-    for (var item in items) {
-      final entry = item as ArrayReply;
-      final key = codec.decode<K>(entry.array![0]);
-      final stream = _streamMapper.map(entry.array![1] as ArrayReply, codec);
->>>>>>> 0ee59b9e
 
       streams[key] = stream;
     }
@@ -601,15 +569,10 @@
   List<StreamEntry<K?, V?>?> map(covariant ArrayReply reply, RedisCodec codec) {
     final List<StreamEntry<K?, V?>?> stream = <StreamEntry<K, V>?>[];
 
-<<<<<<< HEAD
     for (var entry in reply.array) {
       if (entry is ArrayReply) {
         stream.add(_entryMapper.map(entry, codec));
       }
-=======
-    for (var entry in reply.array!) {
-      stream.add(_entryMapper.map(entry, codec));
->>>>>>> 0ee59b9e
     }
 
     return stream;
@@ -621,17 +584,8 @@
   final StreamEntryFieldsMapper<K, V> _fieldsMapper = StreamEntryFieldsMapper();
 
   @override
-<<<<<<< HEAD
   StreamEntry<K, V> map(covariant ArrayReply reply, RedisCodec codec) {
     final entry = reply.array;
-=======
-  StreamEntry<K?, V?>? map(Reply reply, RedisCodec codec) {
-    if (reply is! ArrayReply) {
-      return null;
-    }
-
-    final entry = reply.array!;
->>>>>>> 0ee59b9e
 
     final id = codec.decode<K>(entry[0]);
     final fields = _fieldsMapper.map(entry[1] as ArrayReply, codec);
