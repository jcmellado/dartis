--- conflicted
+++ resolved
@@ -147,11 +147,7 @@
   /// See [sortStore].
   ///
   /// See https://redis.io/commands/sort
-<<<<<<< HEAD
   Future<List<V?>> sort(K key,
-=======
-  Future<List<V>> sort(K key,
->>>>>>> 0ee59b9e
       {K? by,
       int? offset,
       int? count,
