--- conflicted
+++ resolved
@@ -45,11 +45,7 @@
   /// See [zadd] and [zincrby].
   ///
   /// See https://redis.io/commands/zadd
-<<<<<<< HEAD
   Future<double?> zaddIncr(K key, double score, V member,
-=======
-  Future<double> zaddIncr(K key, double score, V member,
->>>>>>> 0ee59b9e
       {SortedSetExistMode? mode});
 
   /// Returns the cardinality (number of elements) of the sorted set stored
@@ -265,11 +261,7 @@
   final int? cursor;
 
   /// The members with theirs scores.
-<<<<<<< HEAD
   final Map<K?, double?>? members;
-=======
-  final Map<K, double?>? members;
->>>>>>> 0ee59b9e
 
   /// Creates a [SortedSetScanResult] instance.
   const SortedSetScanResult(this.cursor, this.members);
@@ -299,15 +291,9 @@
 /// A mapper for the ZSCAN command.
 class SortedSetScanMapper<K> implements Mapper<SortedSetScanResult<K?>> {
   @override
-<<<<<<< HEAD
   SortedSetScanResult<K> map(covariant ArrayReply reply, RedisCodec codec) {
     final cursor = codec.decode<int>(reply.array[0]);
     final members = _mapSet(reply.array[1] as ArrayReply, codec);
-=======
-  SortedSetScanResult<K?> map(covariant ArrayReply reply, RedisCodec codec) {
-    final cursor = codec.decode<int>(reply.array![0]);
-    final members = _mapSet(reply.array![1] as ArrayReply, codec);
->>>>>>> 0ee59b9e
 
     return SortedSetScanResult<K?>(cursor, members);
   }
@@ -330,11 +316,7 @@
 }
 
 /// A mapper to be used with some sorted set commands.
-<<<<<<< HEAD
 class SortedSetMapper<V> implements Mapper<Map<V, double?>> {
-=======
-class SortedSetMapper<V> implements Mapper<Map<V?, double?>?> {
->>>>>>> 0ee59b9e
   /// Retrieves the scores.
   final bool withScores;
 
@@ -342,19 +324,11 @@
   SortedSetMapper({this.withScores = false});
 
   @override
-<<<<<<< HEAD
   Map<V, double?> map(covariant ArrayReply reply, RedisCodec codec) {
-=======
-  Map<V?, double?>? map(covariant ArrayReply reply, RedisCodec codec) {
->>>>>>> 0ee59b9e
     final array = reply.array;
 
     // ignore: prefer_collection_literals
-<<<<<<< HEAD
     final set = LinkedHashMap<V, double?>();
-=======
-    final set = LinkedHashMap<V?, double?>();
->>>>>>> 0ee59b9e
 
     final incr = withScores ? 2 : 1;
 
